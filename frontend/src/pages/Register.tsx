import { useState, useRef, useEffect } from "react";
import { Link, useNavigate } from "react-router-dom";
import { Button } from "@/components/ui/button";
import { Input } from "@/components/ui/input";
import { Label } from "@/components/ui/label";
import { Checkbox } from "@/components/ui/checkbox";
import { Loader } from "@/components/ui/loader";
import { Separator } from "@/components/ui/separator";
import AuthFormLayout from "../components/forms/AuthFormLayout";
import LINELoginButton from "../components/LINELogin/LINELoginButton";
import { useAuthForm } from "../hooks/useAuthForm";
import { useLineLogin } from "../hooks/useLineLogin";
import { API_CONFIG, getApiUrl } from "../config/apiConfig";
import "@/components/ui/loader.css";
import $ from "jquery";
import "jquery-validation";
import { Eye, EyeOff } from "lucide-react"; 

const Register = () => {
  const formRef = useRef<HTMLFormElement | null>(null);

  const [showPassword, setShowPassword] = useState(false);
  const [showConfirmPassword, setShowConfirmPassword] = useState(false);

  const [username, setUsername] = useState("");
  const [password, setPassword] = useState("");
  const [confirmPassword, setConfirmPassword] = useState("");
  const [email, setEmail] = useState("");
  const [agreeToTerms, setAgreeToTerms] = useState(false);

  const navigate = useNavigate();
  const { loading, handleSuccess, handleError, withLoading } = useAuthForm({
    successRedirect: "/email-verification-pending",
  });
  const { handleLINELogin } = useLineLogin();

  // jQuery Validation 初始化
  useEffect(() => {
    if (!formRef.current) return;

    const $form = $(formRef.current);
    if ($form.data("validator")) return;

    $form.validate({
      ignore: [],
      rules: {
        username: {
          required: true,
          minlength: 3,
          maxlength: 50,
        },
        email: {
          required: true,
          email: true,
        },
        password: {
          required: true,
          minlength: 8,
        },
        confirmPassword: {
          required: true,
          equalTo: "#password",
        },
        terms: {
          required: true,
        },
      },
      messages: {
        username: {
          required: "請輸入使用者名稱",
          minlength: "至少 3 個字元",
          maxlength: "不能超過 50 個字元",
        },
        email: {
          required: "請輸入電子郵件",
          email: "請輸入有效的電子郵件格式",
        },
        password: {
          required: "請輸入密碼",
          minlength: "至少 8 個字元",
        },
        confirmPassword: {
          required: "請再次輸入密碼",
          equalTo: "兩次輸入的密碼不一致",
        },
        terms: {
          required: "請同意服務條款",
        },
      },
      errorPlacement: function (error, element) {
        error.addClass("text-red-600 text-sm mt-1 block");
        if (element.attr("name") === "password" || element.attr("name") === "confirmPassword") {
          // 密碼 → 插在外層 
          error.appendTo(element.closest(".space-y-2"));
        } else if (element.attr("name") === "terms") {
          // 條款 → 插在外層
          error.insertAfter(element.closest(".flex.items-center"));
        } else {
          // 其他欄位 → 預設
          error.insertAfter(element);
        }
      },
      highlight: function (element) {
        $(element).addClass("is-invalid");
      },
      unhighlight: function (element) {
        $(element).removeClass("is-invalid");
      },
      submitHandler: async (form, evt) => {
        evt?.preventDefault();
        await withLoading(async () => {
          try {
            const response = await fetch(
              getApiUrl(
                API_CONFIG.AUTH.BASE_URL,
                API_CONFIG.AUTH.ENDPOINTS.REGISTER
              ),
              {
                method: "POST",
                headers: { "Content-Type": "application/json" },
                body: JSON.stringify({ username, password, email }),
              }
            );

            const data = await response.json();

            if (!response.ok) {
              let errorMessage = "註冊失敗";
              if (response.status === 422) {
                errorMessage = data.detail || "資料驗證失敗";
              } else if (response.status === 409) {
                errorMessage = data.detail || "用戶名稱或郵箱已被註冊";
              } else {
                errorMessage =
                  data.detail || data.message || data.error || "註冊失敗";
              }
              throw new Error(errorMessage);
            }

            handleSuccess("註冊成功！請檢查您的電子郵件以驗證帳號。");
          } catch (error: unknown) {
            handleError(error);
          }
        });
      },
    });
  }, [withLoading, handleSuccess, handleError, username, password, email]);

  const noopSubmit = (e: React.FormEvent) => {
    e.preventDefault();
    if (formRef.current) {
      $(formRef.current).submit();
    }
  };

  return (
    <AuthFormLayout title="註冊" description="建立您的 LINE Bot 建立平台帳號">
      <form ref={formRef} onSubmit={noopSubmit} className="space-y-4" noValidate>
        <div className="space-y-2">
          <Label htmlFor="username">使用者名稱<span className="text-red-500">*</span></Label>
          <Input
            id="username"
            name="username"
            type="text"
            value={username}
            onChange={(e) => setUsername(e.target.value)}
            placeholder="請輸入使用者名稱（3-50個字元）"
            disabled={loading}
          />
        </div>

        <div className="space-y-2">
          <Label htmlFor="email">電子郵件<span className="text-red-500">*</span></Label>
          <Input
            id="email"
            name="email"
            type="email"
            value={email}
            onChange={(e) => setEmail(e.target.value)}
            placeholder="請輸入您的電子郵件"
            disabled={loading}
          />
        </div>

        <div className="space-y-2">
          <Label htmlFor="password">密碼<span className="text-red-500">*</span></Label>
          <div className="relative">
            <Input
              id="password"
              name="password"
              type={showPassword ? "text" : "password"}
              value={password}
              onChange={(e) => setPassword(e.target.value)}
              placeholder="請輸入密碼（至少 8 個字元）"
              disabled={loading}
              className="pr-10"
            />
            <span
              className="absolute right-3 top-1/2 -translate-y-1/2 cursor-pointer select-none text-muted-foreground"
              onMouseDown={() => setShowPassword(true)}
              onMouseUp={() => setShowPassword(false)}
              onMouseLeave={() => setShowPassword(false)}
              onTouchStart={() => setShowPassword(true)}
              onTouchEnd={() => setShowPassword(false)}
              onTouchCancel={() => setShowPassword(false)}
              role="img"
            >
              {showPassword ? <EyeOff size={18} /> : <Eye size={18} />}
            </span>
          </div>
        </div>

        <div className="space-y-2">
          <Label htmlFor="confirmPassword">確認密碼<span className="text-red-500">*</span></Label>
          <div className="relative">
            <Input
              id="confirmPassword"
              name="confirmPassword"
              type={showConfirmPassword ? "text" : "password"}
              value={confirmPassword}
              onChange={(e) => setConfirmPassword(e.target.value)}
              placeholder="請再次輸入密碼"
              disabled={loading}
              className="pr-10"
            />
            <span
              className="absolute right-3 top-1/2 -translate-y-1/2 cursor-pointer select-none text-muted-foreground"
              onMouseDown={() => setShowConfirmPassword(true)}
              onMouseUp={() => setShowConfirmPassword(false)}
              onMouseLeave={() => setShowConfirmPassword(false)}
              onTouchStart={() => setShowConfirmPassword(true)}
              onTouchEnd={() => setShowConfirmPassword(false)}
              onTouchCancel={() => setShowConfirmPassword(false)}
              role="img"
            >
              {showConfirmPassword ? <EyeOff size={18} /> : <Eye size={18} />}
            </span>
          </div>
        </div>

        <div className="flex items-center space-x-2">
          <Checkbox
            id="terms"
            name="terms"
            checked={agreeToTerms}
            onCheckedChange={(checked) => setAgreeToTerms(checked as boolean)}
            disabled={loading}
          />
          <Label htmlFor="terms" className="text-sm">
            我同意{" "}
<<<<<<< HEAD
            <Link to="/terms" className="text-[#A41D1A] font-bold hover:underline">
              服務條款
            </Link>{" "}
            和{" "}
            <Link to="/privacy" className="text-[#A41D1A] font-bold hover:underline">
=======
            <Link to="/terms" className="text-[hsl(var(--primary))] hover:underline">
              服務條款
            </Link>{" "}
            和{" "}
            <Link to="/privacy" className="text-[hsl(var(--primary))] hover:underline">
>>>>>>> 4fedd703
              隱私政策
            </Link>
          </Label>
        </div>

        <Button
          type="submit"
<<<<<<< HEAD
          className="w-full bg-[#466CA6] hover:bg-[#00225D] text-white"
=======
          className="w-full bg-[hsl(var(--primary))] hover:bg-[hsl(var(--line-green-hover))] text-[hsl(var(--primary-foreground))]"
>>>>>>> 4fedd703
          disabled={loading}
        >
          {loading ? <Loader size="sm" /> : "註冊"}
        </Button>
      </form>

      <div className="flex items-center my-4">
        <Separator className="flex-1" />
        <span className="px-3 text-sm text-muted-foreground">或</span>
        <Separator className="flex-1" />
      </div>

      <div className="flex justify-center">
        <LINELoginButton onClick={handleLINELogin} disabled={loading} />
      </div>

      <p className="text-center text-sm text-muted-foreground mt-4">
        已經有帳號了？{" "}
<<<<<<< HEAD
        <Link to="/login" className="text-[#A41D1A] font-bold hover:underline">
=======
        <Link to="/login" className="text-[hsl(var(--primary))] hover:underline">
>>>>>>> 4fedd703
          立即登入
        </Link>
      </p>
    </AuthFormLayout>
  );
};

export default Register;<|MERGE_RESOLUTION|>--- conflicted
+++ resolved
@@ -248,19 +248,11 @@
           />
           <Label htmlFor="terms" className="text-sm">
             我同意{" "}
-<<<<<<< HEAD
-            <Link to="/terms" className="text-[#A41D1A] font-bold hover:underline">
-              服務條款
-            </Link>{" "}
-            和{" "}
-            <Link to="/privacy" className="text-[#A41D1A] font-bold hover:underline">
-=======
             <Link to="/terms" className="text-[hsl(var(--primary))] hover:underline">
               服務條款
             </Link>{" "}
             和{" "}
             <Link to="/privacy" className="text-[hsl(var(--primary))] hover:underline">
->>>>>>> 4fedd703
               隱私政策
             </Link>
           </Label>
@@ -268,11 +260,7 @@
 
         <Button
           type="submit"
-<<<<<<< HEAD
-          className="w-full bg-[#466CA6] hover:bg-[#00225D] text-white"
-=======
           className="w-full bg-[hsl(var(--primary))] hover:bg-[hsl(var(--line-green-hover))] text-[hsl(var(--primary-foreground))]"
->>>>>>> 4fedd703
           disabled={loading}
         >
           {loading ? <Loader size="sm" /> : "註冊"}
@@ -291,11 +279,7 @@
 
       <p className="text-center text-sm text-muted-foreground mt-4">
         已經有帳號了？{" "}
-<<<<<<< HEAD
-        <Link to="/login" className="text-[#A41D1A] font-bold hover:underline">
-=======
         <Link to="/login" className="text-[hsl(var(--primary))] hover:underline">
->>>>>>> 4fedd703
           立即登入
         </Link>
       </p>
