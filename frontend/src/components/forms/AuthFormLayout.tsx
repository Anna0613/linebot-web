--- conflicted
+++ resolved
@@ -28,19 +28,11 @@
         <div className="w-full max-w-md">
           <Card className="shadow-lg border-0 bg-white">
             <CardHeader className="text-center pb-6">
-<<<<<<< HEAD
-              <CardTitle className="text-2xl font-bold text-[#3A4960]">
-                {title}
-              </CardTitle>
-              {description && (
-                <CardDescription className="text-[#554540] mt-2">
-=======
             <CardTitle className="text-2xl font-bold text-foreground">
                 {title}
               </CardTitle>
               {description && (
                 <CardDescription className="text-muted-foreground mt-2">
->>>>>>> 4fedd703
                   {description}
                 </CardDescription>
               )}
