--- conflicted
+++ resolved
@@ -1,7 +1,7 @@
 import React, { useState, useEffect } from 'react';
 import { Button } from '../ui/button';
 import { useToast } from '../../hooks/use-toast';
-import { useCodeDisplay } from './useCodeDisplay';
+import { useCodeDisplay } from './CodeDisplayContext';
 import { Card, CardContent, CardHeader, CardTitle } from '../ui/card';
 import { Badge } from '../ui/badge';
 import { Separator } from '../ui/separator';
@@ -27,14 +27,7 @@
 }
 
 const CodeControlPanel: React.FC<CodeControlPanelProps> = ({
-<<<<<<< HEAD
-  blocks,
-  onExport: _onExport,
-  onCopy: _onCopy,
-  onFormatChange
-=======
   blocks
->>>>>>> b3174a0b
 }) => {
   const { toast } = useToast();
   const {
