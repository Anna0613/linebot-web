--- conflicted
+++ resolved
@@ -1,6 +1,6 @@
 import React, { useState, useEffect } from 'react';
 import LineBotCodeGenerator from '../../utils/codeGenerator';
-import { useCodeDisplay } from './useCodeDisplay';
+import { useCodeDisplay } from './CodeDisplayContext';
 
 interface BlockData {
   [key: string]: unknown;
@@ -29,25 +29,6 @@
     }
   }, [blocks, codeGenerator]);
 
-<<<<<<< HEAD
-  const _copyToClipboard = () => {
-    navigator.clipboard.writeText(generatedCode);
-    // 可以加入成功提示
-  };
-
-  const _downloadCode = () => {
-    const blob = new Blob([generatedCode], { type: 'text/plain' });
-    const url = URL.createObjectURL(blob);
-    const a = document.createElement('a');
-    a.href = url;
-    a.download = 'linebot.py';
-    document.body.appendChild(a);
-    a.click();
-    document.body.removeChild(a);
-    URL.revokeObjectURL(url);
-  };
-=======
->>>>>>> b3174a0b
 
   return (
     <div className="bg-white rounded-lg border border-gray-200 p-6 h-full flex flex-col">
