--- conflicted
+++ resolved
@@ -12,7 +12,6 @@
     <link rel="dns-prefetch" href="//localhost:8000" />
 
     <!-- Preload critical resources -->
-<<<<<<< HEAD
     <!-- 使用 prefetch 避免未即時使用造成的 preload 警告 -->
     <link rel="prefetch" href="/assets/images/webp/LOGO.webp" as="image" type="image/webp" />
     <link rel="preload" href="/src/start.tsx" as="script" crossorigin />
@@ -20,9 +19,6 @@
     <!-- Prefetch likely next resources -->
     <link rel="prefetch" href="/src/pages/DashboardPage.tsx" as="script" />
     <link rel="prefetch" href="/src/pages/LoginPage.tsx" as="script" />
-=======
-    <link rel="preload" href="/assets/images/webp/LOGO.webp" as="image" type="image/webp" fetchpriority="high" />
->>>>>>> 5d1f861e
 
     <!-- Early apply theme to avoid FOUC -->
     <script>
